--- conflicted
+++ resolved
@@ -94,15 +94,9 @@
         currency_options=CURRENCY_OPTIONS,
         currency_prefix=currency_meta["prefix"],
         currency_suffix=currency_meta["suffix"],
-<<<<<<< HEAD
         asset_version=app.config["ASSET_VERSION"],
-=======
->>>>>>> bb8b10df
     )
 
 
 if __name__ == "__main__":
-    host = os.environ.get("HOST", "0.0.0.0")
-    port = int(os.environ.get("PORT", "8710"))
-    debug = os.environ.get("FLASK_DEBUG", "0") == "1"
-    app.run(host=host, port=port, debug=debug)+    app.run(host="0.0.0.0", port=8710, debug=True)